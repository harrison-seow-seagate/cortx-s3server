--- conflicted
+++ resolved
@@ -26,11 +26,11 @@
 S3_SRC_DIR="$BASEDIR/../../../"
 CURRENT_DIR=`pwd`
 
-<<<<<<< HEAD
 install_toml() {
   echo "Installing toml"
   pip3 install toml
-=======
+}
+
 install_cortx_py_utils() {
   #rpm -q cortx-py-utils && yum remove cortx-py-utils -y && yum install cortx-py-utils -y
   if rpm -q cortx-py-utils ; then
@@ -38,7 +38,6 @@
   else
     yum install cortx-py-utils -y
   fi
->>>>>>> 82a6ca65
 }
 
 usage() {
@@ -50,13 +49,11 @@
 
 if [[ $# -eq 0 ]] ; then
   source ${S3_SRC_DIR}/scripts/env/common/setup-yum-repos.sh
-<<<<<<< HEAD
   # install pip3 package toml if not present, needed by cortx-py-utils for s3confstore UT
   install_toml
-=======
   # install or upgrade cortx-py-utils
   install_cortx_py_utils
->>>>>>> 82a6ca65
+
 else
   while getopts "ah" x; do
       case "${x}" in
