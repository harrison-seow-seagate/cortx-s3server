--- conflicted
+++ resolved
@@ -26,16 +26,7 @@
 S3_SRC_DIR="$BASEDIR/../../../"
 CURRENT_DIR=`pwd`
 
-<<<<<<< HEAD
-install_toml() {
-  echo "Installing toml"
-  pip3 install toml
-}
-
-=======
-<<<<<<< HEAD
 #function to install/upgrade cortx-py-utils rpm
->>>>>>> de14cd83
 install_cortx_py_utils() {
   #rpm -q cortx-py-utils && yum remove cortx-py-utils -y && yum install cortx-py-utils -y
   if rpm -q cortx-py-utils ; then
@@ -78,16 +69,8 @@
 
 if [[ $# -eq 0 ]] ; then
   source ${S3_SRC_DIR}/scripts/env/common/setup-yum-repos.sh
-<<<<<<< HEAD
-  # install pip3 package toml if not present, needed by cortx-py-utils for s3confstore UT
-  install_toml
-  # install or upgrade cortx-py-utils
-  install_cortx_py_utils
-
-=======
   #install pre-requisites on dev vm
   install_pre_requisites
->>>>>>> de14cd83
 else
   while getopts "ah" x; do
       case "${x}" in
