--- conflicted
+++ resolved
@@ -61,17 +61,6 @@
   user_name = request->get_user_name();
   canonical_id = request->get_canonical_id();
   user_id = request->get_user_id();
-<<<<<<< HEAD
-  state = S3ObjectMetadataState::empty;
-  is_multipart = ismultipart;
-  upload_id = uploadid;
-  oid = M0_ID_APP;
-  old_oid = {0ULL, 0ULL};
-  layout_id = 0;
-  old_layout_id = 0;
-  tried_count = 0;
-=======
->>>>>>> aaf9857e
 
   object_key_uri = bucket_name + "\\" + object_name;
 
@@ -126,46 +115,7 @@
   request = std::move(req);
   request_id = request->get_request_id();
 
-<<<<<<< HEAD
-  bucket_name = request->get_bucket_name();
-  object_name = request->get_object_name();
-  initialize(ismultipart, uploadid);
-
-  if (motr_api) {
-    s3_motr_api = std::move(motr_api);
-  } else {
-    s3_motr_api = std::make_shared<ConcreteMotrAPI>();
-  }
-
-  if (kv_reader_factory) {
-    motr_kv_reader_factory = std::move(kv_reader_factory);
-  } else {
-    motr_kv_reader_factory = std::make_shared<S3MotrKVSReaderFactory>();
-  }
-
-  if (kv_writer_factory) {
-    mote_kv_writer_factory = std::move(kv_writer_factory);
-  } else {
-    mote_kv_writer_factory = std::make_shared<S3MotrKVSWriterFactory>();
-  }
-}
-
-S3ObjectMetadata::S3ObjectMetadata(
-    std::shared_ptr<S3RequestObject> req, const std::string& str_bucket_name,
-    const std::string& str_object_name, bool ismultipart, std::string uploadid,
-    std::shared_ptr<S3MotrKVSReaderFactory> kv_reader_factory,
-    std::shared_ptr<S3MotrKVSWriterFactory> kv_writer_factory,
-    std::shared_ptr<MotrAPI> motr_api)
-    : bucket_name(str_bucket_name),
-      object_name(str_object_name),
-      request(std::move(req)) {
-  request_id = request->get_request_id();
   s3_log(S3_LOG_DEBUG, request_id, "Constructor\n");
-
-  initialize(ismultipart, uploadid);
-=======
-  s3_log(S3_LOG_DEBUG, request_id, "Constructor\n");
->>>>>>> aaf9857e
 
   if (bucketname.empty()) {
     bucket_name = request->get_bucket_name();
