--- conflicted
+++ resolved
@@ -1134,14 +1134,9 @@
       s3_log(S3_LOG_ERROR, request_id,
              "Cannot connect to Auth server (Retry count = %d).\n",
              retry_count);
-<<<<<<< HEAD
-      s3_iem(LOG_ERR, S3_IEM_AUTH_CONN_FAIL, S3_IEM_AUTH_CONN_FAIL_STR,
-             S3_IEM_AUTH_CONN_FAIL_JSON);
-=======
       // s3_iem(LOG_ERR, S3_IEM_AUTH_CONN_FAIL, S3_IEM_AUTH_CONN_FAIL_STR,
       //     S3_IEM_AUTH_CONN_FAIL_JSON);
       this->handler_on_failed();
->>>>>>> c41016a4
     }
   } else {
     s3_log(S3_LOG_ERROR, request_id, "Auth/validation failure\n");
@@ -1226,49 +1221,6 @@
  *  </IEM_INLINE_DOCUMENTATION>
  */
 
-<<<<<<< HEAD
-=======
-void S3AuthClient::check_authorization_failed() {
-  s3_log(S3_LOG_DEBUG, request_id, "%s Entry\n", __func__);
-  s3_log(S3_LOG_ERROR, request_id, "Authorization failure\n");
-  ADDB_AUTH(ACTS_AUTH_CLNT_CHK_AUTHZ_FAILED);
-  S3AsyncOpStatus op_state = auth_context.get()->get_op_status_for(0);
-  if (op_state == S3AsyncOpStatus::connection_failed) {
-    S3Option *option_instance = S3Option::get_instance();
-    s3_log(S3_LOG_WARN, request_id,
-           "Authorization failure, not able to connect to Auth server\n");
-    if (retry_count < option_instance->get_max_retry_count()) {
-      retry_count++;
-      set_event_with_retry_interval();
-    } else {
-      s3_log(S3_LOG_ERROR, request_id,
-             "Cannot connect to Auth server (Retry count = %d).\n",
-             retry_count);
-      // s3_iem(LOG_ERR, S3_IEM_AUTH_CONN_FAIL, S3_IEM_AUTH_CONN_FAIL_STR,
-      //     S3_IEM_AUTH_CONN_FAIL_JSON);
-      this->handler_on_failed();
-    }
-  } else {
-    s3_log(S3_LOG_ERROR, request_id, "Authorization failure\n");
-    state = S3AuthClientOpState::unauthorized;
-    this->handler_on_failed();
-  }
-
-  // this->handler_on_failed();
-  s3_log(S3_LOG_DEBUG, "", "%s Exit", __func__);
-}
-
-void S3AuthClient::check_authentication() {
-  ADDB_AUTH(ACTS_AUTH_CLNT_CHK_AUTH_R);
-  auth_context.reset(new S3AuthClientOpContext(
-      request, std::bind(&S3AuthClient::check_authentication_successful, this),
-      std::bind(&S3AuthClient::check_authentication_failed, this)));
-  is_chunked_auth = false;
-  set_op_type(S3AuthClientOpType::authentication);
-  trigger_authentication();
-}
-
->>>>>>> c41016a4
 void S3AuthClient::check_authentication(std::function<void(void)> on_success,
                                         std::function<void(void)> on_failed) {
   s3_log(S3_LOG_DEBUG, request_id, "%s Entry\n", __func__);
@@ -1283,73 +1235,7 @@
 
   trigger_request(std::move(on_success), std::move(on_failed));
 
-<<<<<<< HEAD
   s3_log(S3_LOG_DEBUG, nullptr, "%s Exit", __func__);
-=======
-void S3AuthClient::check_aclvalidation_successful() {
-  s3_log(S3_LOG_DEBUG, request_id, "%s Entry\n", __func__);
-  ADDB_AUTH(ACTS_AUTH_CLNT_VALIDATE_ACL_SUCC);
-  state = S3AuthClientOpState::authenticated;
-  retry_count = 0;
-  remember_auth_details_in_request();
-  prev_chunk_signature_from_auth = get_signature_from_response();
-  this->handler_on_success();
-  s3_log(S3_LOG_DEBUG, "", "%s Exit", __func__);
-}
-
-void S3AuthClient::check_authentication_failed() {
-  s3_log(S3_LOG_DEBUG, request_id, "%s Entry\n", __func__);
-  ADDB_AUTH(ACTS_AUTH_CLNT_CHK_AUTH_FAILED);
-  S3AsyncOpStatus op_state = auth_context.get()->get_op_status_for(0);
-  if (op_state == S3AsyncOpStatus::connection_failed) {
-    S3Option *option_instance = S3Option::get_instance();
-    s3_log(S3_LOG_WARN, request_id,
-           "Authentication failure, not able to connect to Auth server\n");
-    if (retry_count < option_instance->get_max_retry_count()) {
-      retry_count++;
-      set_event_with_retry_interval();
-    } else {
-      s3_log(S3_LOG_ERROR, request_id,
-             "Cannot connect to Auth server (Retry count = %d).\n",
-             retry_count);
-      // s3_iem(LOG_ERR, S3_IEM_AUTH_CONN_FAIL, S3_IEM_AUTH_CONN_FAIL_STR,
-      //     S3_IEM_AUTH_CONN_FAIL_JSON);
-      this->handler_on_failed();
-    }
-  } else {
-    s3_log(S3_LOG_ERROR, request_id, "Authentication failure\n");
-    state = S3AuthClientOpState::unauthenticated;
-    this->handler_on_failed();
-  }
-  s3_log(S3_LOG_DEBUG, "", "%s Exit", __func__);
-}
-
-void S3AuthClient::check_aclvalidation_failed() {
-  s3_log(S3_LOG_DEBUG, request_id, "%s Entry\n", __func__);
-  ADDB_AUTH(ACTS_AUTH_CLNT_VALIDATE_ACL_FAILED);
-  S3AsyncOpStatus op_state = auth_context.get()->get_op_status_for(0);
-  if (op_state == S3AsyncOpStatus::connection_failed) {
-    S3Option *option_instance = S3Option::get_instance();
-    s3_log(S3_LOG_WARN, request_id,
-           "Aclvalidation failure, not able to connect to Auth server\n");
-    if (retry_count < option_instance->get_max_retry_count()) {
-      retry_count++;
-      set_event_with_retry_interval();
-    } else {
-      s3_log(S3_LOG_ERROR, request_id,
-             "Cannot connect to Auth server (Retry count = %d).\n",
-             retry_count);
-      // s3_iem(LOG_ERR, S3_IEM_AUTH_CONN_FAIL, S3_IEM_AUTH_CONN_FAIL_STR,
-      //     S3_IEM_AUTH_CONN_FAIL_JSON);
-      this->handler_on_failed();
-    }
-  } else {
-    s3_log(S3_LOG_ERROR, request_id, "Aclvalidation failure\n");
-
-    this->handler_on_failed();
-  }
-  s3_log(S3_LOG_DEBUG, "", "%s Exit", __func__);
->>>>>>> c41016a4
 }
 
 // This is same as above but will cycle through with the
